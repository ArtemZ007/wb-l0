--- conflicted
+++ resolved
@@ -25,11 +25,11 @@
 	sale := rand.Intn(100)
 	totalPrice := rand.Intn(10000) + 100
 	nmID := rand.Intn(100000)
-<<<<<<< HEAD
+
 	status := rand.Intn(5) + 1 // Corrected to match the expected type
-=======
+
 	status := rand.Intn(5) + 1 // Генерирует числа от 1 до 5
->>>>>>> 2ffb007c
+
 
 	entry := "entry_" + uuid.New().String()
 	name := "Name_" + uuid.New().String()
