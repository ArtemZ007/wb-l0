--- conflicted
+++ resolved
@@ -1,32 +1,6 @@
-// Package logger Пакет logger предоставляет структурированный интерфейс логирования, построенный на основе logrus.
-// Это позволяет легко логировать сообщения различной важности и с контекстной информацией.
-// Интерфейс Logger абстрагирует базовую библиотеку логирования (в данном случае logrus),
-// что позволяет легко заменять или модифицировать бэкенд логирования без влияния на остальную часть кодовой базы.
 package logger
 
 import (
-<<<<<<< HEAD
-	"github.com/sirupsen/logrus"
-)
-
-// Config представляет конфигурацию для логгера.
-type Config struct {
-	Level string // Уровень логирования (например, "info", "debug")
-	// Дополнительные поля конфигурации могут быть добавлены здесь
-}
-
-// Logger реализует интерфейс ILogger и предоставляет методы для структурированного логирования.
-type Logger struct {
-	logger *logrus.Logger
-}
-
-// New создает и возвращает новый экземпляр Logger, настроенный согласно переданной конфигурации.
-func New(config Config) *Logger {
-	logger := logrus.New()
-	level, err := logrus.ParseLevel(config.Level)
-	if err != nil {
-		logger.Warn("Уровень логирования не распознан. Используется уровень 'info'.")
-=======
 	"os"
 
 	"github.com/sirupsen/logrus"
@@ -59,50 +33,10 @@
 	level, err := logrus.ParseLevel(logLevel)
 	if err != nil {
 		logger.Warn("Неверно указан уровень логирования, используется уровень по умолчанию: Info")
->>>>>>> 31e27c27
 		level = logrus.InfoLevel
 	}
 	logger.SetLevel(level)
 
-<<<<<<< HEAD
-	// Настройка формата логирования и других параметров может быть добавлена здесь
-
-	return &Logger{logger: logger}
-}
-
-// Info логирует сообщение с уровнем Info и дополнительными полями.
-func (l *Logger) Info(msg string, fields map[string]interface{}) {
-	l.logger.WithFields(fields).Info(msg)
-}
-
-// Warn логирует сообщение с уровнем Warn и дополнительными полями.
-func (l *Logger) Warn(msg string, fields map[string]interface{}) {
-	l.logger.WithFields(fields).Warn(msg)
-}
-
-// Error логирует сообщение с уровнем Error и дополнительными полями.
-func (l *Logger) Error(msg string, fields map[string]interface{}) {
-	l.logger.WithFields(fields).Error(msg)
-}
-
-// Fatal логирует сообщение с уровнем Fatal и дополнительными полями, после чего вызывает os.Exit(1).
-func (l *Logger) Fatal(msg string, fields map[string]interface{}) {
-	l.logger.WithFields(fields).Fatal(msg)
-}
-
-// Debug логирует сообщение с уровнем Debug и дополнительными полями.
-func (l *Logger) Debug(msg string, fields map[string]interface{}) {
-	l.logger.WithFields(fields).Debug(msg)
-}
-
-// GetUnderlyingLogger возвращает базовый логгер (*logrus.Logger) для прямого доступа, если это необходимо.
-func (l *Logger) GetUnderlyingLogger() *logrus.Logger {
-	return l.logger
-}
-
-func (l *Logger) GetLogrusLogger() interface{} {
-	return l.logger
-=======
 	return &Logger{entry: logrus.NewEntry(logger)} // Initialize Logger with a logrus.Entry
 }
 
@@ -139,5 +73,4 @@
 // WithFields добавляет множество полей к записи лога и возвращает ILogger для цепочечного вызова.
 func (l *Logger) WithFields(fields map[string]interface{}) ILogger {
 	return &Logger{entry: l.entry.WithFields(fields)} // Correctly return a Logger with an updated *logrus.Entry
->>>>>>> 31e27c27
 }