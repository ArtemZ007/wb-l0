--- conflicted
+++ resolved
@@ -1,59 +1,10 @@
-<<<<<<< HEAD
-// Package http предоставляет утилиты сервера HTTP для обработки запросов и ответов.
-// Это включает в себя маршрутизацию и обслуживание HTTP-запросов, обработку ошибок и кодирование ответов.
-//
-// Автор: ArtemZ007
-package http
-=======
 package httpQS
->>>>>>> 31e27c27
 
 import (
 	"encoding/json"
 	"github.com/ArtemZ007/wb-l0/internal/repository/cache"
 	"net/http"
 
-<<<<<<< HEAD
-	"github.com/ArtemZ007/wb-l0/internal/repository/cache"
-	"github.com/ArtemZ007/wb-l0/pkg/logger"
-)
-
-// Handler структура обработчика HTTP-запросов. Отвечает за обработку входящих запросов и взаимодействие с кэшем.
-type Handler struct {
-	cacheService cache.Cache    // Используем интерфейс Cache для улучшения интеграции с сервисом кэширования.
-	logger       *logger.Logger // Используем конкретную реализацию Logger для унификации логирования.
-}
-
-// NewHandler создает новый экземпляр Handler. Принимает сервис кэширования и экземпляр логгера.
-func NewHandler(cacheService cache.Cache, logger *logger.Logger) *Handler {
-	return &Handler{
-		cacheService: cacheService,
-		logger:       logger,
-	}
-}
-
-// ServeHTTP метод для обработки HTTP-запросов. Определяет маршруты и вызывает соответствующие обработчики.
-func (h *Handler) ServeHTTP(w http.ResponseWriter, r *http.Request) {
-	switch r.URL.Path {
-	case "/order":
-		h.handleGetOrder(w, r)
-	default:
-		h.handleNotFound(w, r)
-	}
-}
-
-// handleGetOrder обрабатывает запросы на получение заказа по его ID. Возвращает данные заказа в формате JSON.
-func (h *Handler) handleGetOrder(w http.ResponseWriter, r *http.Request) {
-	if r.Method != http.MethodGet {
-		h.writeJSONError(w, "Метод не поддерживается", http.StatusMethodNotAllowed)
-		return
-	}
-
-	orderID := r.URL.Query().Get("id")
-	if orderID == "" {
-		h.writeJSONError(w, "Не указан ID заказа", http.StatusBadRequest)
-		return
-=======
 	"github.com/ArtemZ007/wb-l0/internal/domain/model"
 	"github.com/ArtemZ007/wb-l0/pkg/logger"
 )
@@ -87,23 +38,9 @@
 		h.handleIndex(w, r)
 	default:
 		h.handleNotFound(w, r)
->>>>>>> 31e27c27
 	}
-
-<<<<<<< HEAD
-	order, found := h.cacheService.GetOrder(orderID)
-	if !found {
-		h.logger.Error("Заказ не найден", map[string]interface{}{"orderID": orderID})
-		h.writeJSONError(w, "Заказ не найден", http.StatusNotFound)
-		return
-	}
-
-	h.logger.Info("Заказ успешно найден и отправлен", map[string]interface{}{"orderID": orderID})
-	h.writeJSONResponse(w, order, http.StatusOK)
 }
 
-// writeJSONResponse отправляет ответ в формате JSON. Устанавливает необходимые заголовки и сериализует данные.
-=======
 // handleIndex метод для обработки запросов к корневому маршруту.
 func (h *Handler) handleIndex(w http.ResponseWriter, r *http.Request) {
 	if r.Method != http.MethodGet {
@@ -122,39 +59,19 @@
 }
 
 // writeJSONResponse метод для отправки ответа в формате JSON.
->>>>>>> 31e27c27
 func (h *Handler) writeJSONResponse(w http.ResponseWriter, data interface{}, statusCode int) {
 	w.Header().Set("Content-Type", "application/json")
 	w.WriteHeader(statusCode)
 	if err := json.NewEncoder(w).Encode(data); err != nil {
-<<<<<<< HEAD
-		h.logger.Error("Ошибка при сериализации данных в JSON", map[string]interface{}{"error": err})
-		http.Error(w, "Ошибка сервера", http.StatusInternalServerError)
-	}
-}
-
-// writeJSONError отправляет сообщение об ошибке в формате JSON. Устанавливает необходимые заголовки.
-=======
 		h.logger.Error("Не удалось закодировать ответ в JSON: ", err)
 	}
 }
 
 // writeJSONError метод для отправки сообщения об ошибке в формате JSON.
->>>>>>> 31e27c27
 func (h *Handler) writeJSONError(w http.ResponseWriter, message string, statusCode int) {
 	w.Header().Set("Content-Type", "application/json")
 	w.WriteHeader(statusCode)
 	if err := json.NewEncoder(w).Encode(map[string]string{"error": message}); err != nil {
-<<<<<<< HEAD
-		h.logger.Error("Ошибка при отправке сообщения об ошибке", map[string]interface{}{"error": err})
-		http.Error(w, "Ошибка сервера", http.StatusInternalServerError)
-	}
-}
-
-// handleNotFound обрабатывает несуществующие маршруты. Возвращает сообщение об ошибке.
-func (h *Handler) handleNotFound(w http.ResponseWriter, _ *http.Request) {
-	h.writeJSONError(w, "Страница не найдена", http.StatusNotFound)
-=======
 		h.logger.Error("Ошибка при кодировании ошибки в JSON: ", err)
 	}
 }
@@ -162,5 +79,4 @@
 // handleNotFound метод для обработки несуществующих маршрутов.
 func (h *Handler) handleNotFound(w http.ResponseWriter, _ *http.Request) {
 	h.writeJSONError(w, "Не найдено", http.StatusNotFound)
->>>>>>> 31e27c27
 }